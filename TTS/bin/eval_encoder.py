--- conflicted
+++ resolved
@@ -12,12 +12,7 @@
 def compute_encoder_accuracy(dataset_items, encoder_manager):
 
     class_name_key = encoder_manager.encoder_config.class_name_key
-<<<<<<< HEAD
     map_classid_to_classname = getattr(encoder_manager.encoder_config, 'map_classid_to_classname', None)
-=======
-    map_classid_to_classname = getattr(encoder_manager.encoder_config, "map_classid_to_classname", None)
->>>>>>> 397b3e9b
-
     class_acc_dict = {}
 
     # compute embeddings for all wav_files
