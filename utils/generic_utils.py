import os
import sys
import glob
import time
import shutil
import datetime
import json
import torch
import subprocess
import numpy as np
from collections import OrderedDict
from torch.autograd import Variable


class AttrDict(dict):
    def __init__(self, *args, **kwargs):
        super(AttrDict, self).__init__(*args, **kwargs)
        self.__dict__ = self


def load_config(config_path):
    config = AttrDict()
    config.update(json.load(open(config_path, "r")))
    return config


def get_commit_hash():
    """https://stackoverflow.com/questions/14989858/get-the-current-git-hash-in-a-python-script"""
    try:
        subprocess.check_output(['git', 'diff-index', '--quiet', 'HEAD'])   # Verify client is clean
    except:
        raise RuntimeError(" !! Commit before training to get the commit hash.")
    commit = subprocess.check_output(['git', 'rev-parse', '--short', 'HEAD']).decode().strip()
    print(' > Git Hash: {}'.format(commit))
    return commit


<<<<<<< HEAD
def create_experiment_folder(root_path, model_name, debug):
    """ Create a folder with the current date and time """
    date_str = datetime.datetime.now().strftime("%B-%d-%Y_%I:%M%p")
    if debug:
        commit_hash = 'debug'
    else: 
        commit_hash = get_commit_hash()
=======
def create_experiment_folder(root_path, model_name):
    """ Create a folder with the current date and time """
    date_str = datetime.datetime.now().strftime("%B-%d-%Y_%I:%M%p")
    commit_hash = get_commit_hash()
>>>>>>> 44fb6d57
    output_folder = os.path.join(root_path, date_str + '-' + model_name + '-' + commit_hash)
    os.makedirs(output_folder, exist_ok=True)
    print(" > Experiment folder: {}".format(output_folder))
    return output_folder


def remove_experiment_folder(experiment_path):
    """Check folder if there is a checkpoint, otherwise remove the folder"""

    checkpoint_files = glob.glob(experiment_path+"/*.pth.tar")
    if len(checkpoint_files) < 1:
        if os.path.exists(experiment_path):
            shutil.rmtree(experiment_path)
            print(" ! Run is removed from {}".format(experiment_path))
    else:
        print(" ! Run is kept in {}".format(experiment_path))


def copy_config_file(config_file, path):
    config_name = os.path.basename(config_file)
    out_path = os.path.join(path, config_name)
    shutil.copyfile(config_file, out_path)


def _trim_model_state_dict(state_dict):
    r"""Remove 'module.' prefix from state dictionary. It is necessary as it
    is loded for the next time by model.load_state(). Otherwise, it complains
    about the torch.DataParallel()"""

    new_state_dict = OrderedDict()
    for k, v in state_dict.items():
        name = k[7:]  # remove `module.`
        new_state_dict[name] = v
    return new_state_dict


def save_checkpoint(model, optimizer, model_loss, out_path,
                    current_step, epoch):
    checkpoint_path = 'checkpoint_{}.pth.tar'.format(current_step)
    checkpoint_path = os.path.join(out_path, checkpoint_path)
    print("\n | > Checkpoint saving : {}".format(checkpoint_path))

    new_state_dict = _trim_model_state_dict(model.state_dict())
    state = {'model': new_state_dict,
             'optimizer': optimizer.state_dict(),
             'step': current_step,
             'epoch': epoch,
             'linear_loss': model_loss,
             'date': datetime.date.today().strftime("%B %d, %Y")}
    torch.save(state, checkpoint_path)


def save_best_model(model, optimizer, model_loss, best_loss, out_path,
                    current_step, epoch):
    if model_loss < best_loss:
        new_state_dict = _trim_model_state_dict(model.state_dict())
        state = {'model': new_state_dict,
                 'optimizer': optimizer.state_dict(),
                 'step': current_step,
                 'epoch': epoch,
                 'linear_loss': model_loss,
                 'date': datetime.date.today().strftime("%B %d, %Y")}
        best_loss = model_loss
        bestmodel_path = 'best_model.pth.tar'
        bestmodel_path = os.path.join(out_path, bestmodel_path)
        print(" | > Best model saving with loss {0:.2f} : {1:}".format(
            model_loss, bestmodel_path))
        torch.save(state, bestmodel_path)
    return best_loss


def check_update(model, grad_clip, grad_top):
    r'''Check model gradient against unexpected jumps and failures'''
    skip_flag = False
    grad_norm = torch.nn.utils.clip_grad_norm_(model.parameters(), grad_clip)
    if np.isinf(grad_norm):
        print(" | > Gradient is INF !!")
        skip_flag = True
    elif grad_norm > grad_top:
        print(" | > Gradient is above the top limit !!")
        skip_flag = True
    return grad_norm, skip_flag


def lr_decay(init_lr, global_step, warmup_steps):
    r'''from https://github.com/r9y9/tacotron_pytorch/blob/master/train.py'''
    warmup_steps = float(warmup_steps)
    step = global_step + 1.
    lr = init_lr * warmup_steps**0.5 * np.minimum(step * warmup_steps**-1.5,
                                                  step**-0.5)
    return lr


def create_attn_mask(N, T, g=0.05):
    r'''creating attn mask for guided attention
    TODO: vectorize'''
    M = np.zeros([N, T])
    for t in range(T):
        for n in range(N):
            val = 20 * np.exp(-pow((n/N)-(t/T), 2.0)/g)
            M[n, t] = val
    e_x = np.exp(M - np.max(M))
    M = e_x / e_x.sum(axis=0) # only difference
    M = torch.FloatTensor(M).t().cuda()
    M = torch.stack([M]*32)
    return M


def mk_decay(init_mk, max_epoch, n_epoch):
    return init_mk * ((max_epoch - n_epoch) / max_epoch)


def count_parameters(model):
    r"""Count number of trainable parameters in a network"""
    return sum(p.numel() for p in model.parameters() if p.requires_grad)


class Progbar(object):
    """Displays a progress bar.
    Args:
        target: Total number of steps expected, None if unknown.
        interval: Minimum visual progress update interval (in seconds).
    """

    def __init__(self, target, width=30, verbose=1, interval=0.05):
        self.width = width
        self.target = target
        self.sum_values = {}
        self.unique_values = []
        self.start = time.time()
        self.last_update = 0
        self.interval = interval
        self.total_width = 0
        self.seen_so_far = 0
        self.verbose = verbose
        self._dynamic_display = ((hasattr(sys.stdout, 'isatty') and
                                  sys.stdout.isatty()) or
                                 'ipykernel' in sys.modules)

    def update(self, current, values=None, force=False):
        """Updates the progress bar.
        # Arguments
            current: Index of current step.
            values: List of tuples (name, value_for_last_step).
                The progress bar will display averages for these values.
            force: Whether to force visual progress update.
        """
        values = values or []
        for k, v in values:
            if k not in self.sum_values:
                self.sum_values[k] = [v * (current - self.seen_so_far),
                                      current - self.seen_so_far]
                self.unique_values.append(k)
            else:
                self.sum_values[k][0] += v * (current - self.seen_so_far)
                self.sum_values[k][1] += (current - self.seen_so_far)
        self.seen_so_far = current

        now = time.time()
        info = ' - %.0fs' % (now - self.start)
        if self.verbose == 1:
            if (not force and (now - self.last_update) < self.interval and
                    self.target is not None and current < self.target):
                return

            prev_total_width = self.total_width
            if self._dynamic_display:
                sys.stdout.write('\b' * prev_total_width)
                sys.stdout.write('\r')
            else:
                sys.stdout.write('\n')

            if self.target is not None:
                numdigits = int(np.floor(np.log10(self.target))) + 1
                barstr = '%%%dd/%d [' % (numdigits, self.target)
                bar = barstr % current
                prog = float(current) / self.target
                prog_width = int(self.width * prog)
                if prog_width > 0:
                    bar += ('=' * (prog_width - 1))
                    if current < self.target:
                        bar += '>'
                    else:
                        bar += '='
                bar += ('.' * (self.width - prog_width))
                bar += ']'
            else:
                bar = '%7d/Unknown' % current

            self.total_width = len(bar)
            sys.stdout.write(bar)

            if current:
                time_per_unit = (now - self.start) / current
            else:
                time_per_unit = 0
            if self.target is not None and current < self.target:
                eta = time_per_unit * (self.target - current)
                if eta > 3600:
                    eta_format = '%d:%02d:%02d' % (
                        eta // 3600, (eta % 3600) // 60, eta % 60)
                elif eta > 60:
                    eta_format = '%d:%02d' % (eta // 60, eta % 60)
                else:
                    eta_format = '%ds' % eta

                info = ' - ETA: %s' % eta_format

            if time_per_unit >= 1:
                info += ' %.0fs/step' % time_per_unit
            elif time_per_unit >= 1e-3:
                info += ' %.0fms/step' % (time_per_unit * 1e3)
            else:
                info += ' %.0fus/step' % (time_per_unit * 1e6)

            for k in self.unique_values:
                info += ' - %s:' % k
                if isinstance(self.sum_values[k], list):
                    avg = np.mean(
                        self.sum_values[k][0] / max(1, self.sum_values[k][1]))
                    if abs(avg) > 1e-3:
                        info += ' %.4f' % avg
                    else:
                        info += ' %.4e' % avg
                else:
                    info += ' %s' % self.sum_values[k]

            self.total_width += len(info)
            if prev_total_width > self.total_width:
                info += (' ' * (prev_total_width - self.total_width))

            if self.target is not None and current >= self.target:
                info += '\n'

            sys.stdout.write(info)
            sys.stdout.flush()

        elif self.verbose == 2:
            if self.target is None or current >= self.target:
                for k in self.unique_values:
                    info += ' - %s:' % k
                    avg = np.mean(
                        self.sum_values[k][0] / max(1, self.sum_values[k][1]))
                    if avg > 1e-3:
                        info += ' %.4f' % avg
                    else:
                        info += ' %.4e' % avg
                info += '\n'

                sys.stdout.write(info)
                sys.stdout.flush()

        self.last_update = now

    def add(self, n, values=None):
        self.update(self.seen_so_far + n, values)<|MERGE_RESOLUTION|>--- conflicted
+++ resolved
@@ -35,7 +35,6 @@
     return commit
 
 
-<<<<<<< HEAD
 def create_experiment_folder(root_path, model_name, debug):
     """ Create a folder with the current date and time """
     date_str = datetime.datetime.now().strftime("%B-%d-%Y_%I:%M%p")
@@ -43,12 +42,6 @@
         commit_hash = 'debug'
     else: 
         commit_hash = get_commit_hash()
-=======
-def create_experiment_folder(root_path, model_name):
-    """ Create a folder with the current date and time """
-    date_str = datetime.datetime.now().strftime("%B-%d-%Y_%I:%M%p")
-    commit_hash = get_commit_hash()
->>>>>>> 44fb6d57
     output_folder = os.path.join(root_path, date_str + '-' + model_name + '-' + commit_hash)
     os.makedirs(output_folder, exist_ok=True)
     print(" > Experiment folder: {}".format(output_folder))
